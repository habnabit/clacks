--- conflicted
+++ resolved
@@ -57,16 +57,7 @@
 tokio-signal = { version = "0.2", optional = true }
 
 # dns resolver
-<<<<<<< HEAD
-trust-dns-resolver = { version = "0.9", optional = true }
-=======
 trust-dns-resolver = { version = "0.9", optional = true }
 
 [target.'cfg(unix)'.dependencies]
-libc = "0.2"
-
-[profile.release]
-lto = true
-opt-level = 3
-codegen-units = 1
->>>>>>> 82086dc9
+libc = "0.2"